--- conflicted
+++ resolved
@@ -77,8 +77,6 @@
     text-align: center;
 }
 
-<<<<<<< HEAD
-=======
 .block-language-datacore li.selected, .block-language-datacorejs li.selected {
     background: var(--text-accent);
     padding: 0.2em;
@@ -113,7 +111,6 @@
     color: currentColor;
     fill: currentColor !important;
 } 
->>>>>>> e9dd94fe
 
 .datacore-editable-outer:has(span[contenteditable]) {
     border: 2px solid var(--color-blue);
@@ -136,8 +133,6 @@
     width: 100%;
 }
 
-<<<<<<< HEAD
-=======
 /** Cards. */
 
 .datacore-card {
@@ -206,5 +201,4 @@
     font-size: 0.7em;
     text-align: right;
     padding: 0;
->>>>>>> e9dd94fe
 }